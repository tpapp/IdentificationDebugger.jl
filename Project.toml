name = "IdentificationDebugger"
uuid = "b4f41079-1cc8-4c38-936d-b9f669901cb6"
authors = ["Tamás K. Papp <tkpapp@gmail.com>"]
version = "0.1.0"

[deps]
ADNLPModels = "54578032-b7ea-4c30-94aa-7cbd1cce6c9a"
ArgCheck = "dce04be8-c92d-5529-be00-80e4d2c0e197"
DocStringExtensions = "ffbed154-4ef7-542d-bbb7-c09d3a79fcae"
FillArrays = "1a297f60-69ca-5386-bcde-b61e274b549b"
JSOSolvers = "10dff2fc-5484-5881-a0e0-c90441020f8a"
Logging = "56ddb016-857b-54e1-b83d-db4d58db5568"
ObjConsNLPModels = "a7a71e66-9295-4c47-9853-dcf21ad69f4a"
Percival = "01435c0c-c90d-11e9-3788-63660f8fbccc"
Random = "9a3f8284-a2c9-5f02-9a11-845980a1fd5c"
Statistics = "10745b16-79ce-11e8-11f9-7d13ad32a3b2"
TransformVariables = "84d833dd-6860-57f9-a1a7-6da5db126cff"

[compat]
ADNLPModels = "0.7"
ArgCheck = "2"
DocStringExtensions = "0.9"
FillArrays = "1"
<<<<<<< HEAD
Statistics = "1"
=======
JSOSolvers = "0.11"
ObjConsNLPModels = "0.1"
Percival = "0.7"
>>>>>>> 54a40621
TransformVariables = "0.8"
julia = "1.9"

[extras]
Test = "8dfed614-e22c-5e08-85e1-65c5234f0b40"

[targets]
test = ["Test"]<|MERGE_RESOLUTION|>--- conflicted
+++ resolved
@@ -21,13 +21,10 @@
 ArgCheck = "2"
 DocStringExtensions = "0.9"
 FillArrays = "1"
-<<<<<<< HEAD
 Statistics = "1"
-=======
 JSOSolvers = "0.11"
 ObjConsNLPModels = "0.1"
 Percival = "0.7"
->>>>>>> 54a40621
 TransformVariables = "0.8"
 julia = "1.9"
 
