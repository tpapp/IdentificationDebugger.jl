--- conflicted
+++ resolved
@@ -21,12 +21,9 @@
 ArgCheck = "2"
 DocStringExtensions = "0.9"
 FillArrays = "1"
-<<<<<<< HEAD
 JSOSolvers = "0.11"
-=======
 ObjConsNLPModels = "0.1"
 Percival = "0.7"
->>>>>>> e93c5a9c
 TransformVariables = "0.8"
 julia = "1.9"
 
